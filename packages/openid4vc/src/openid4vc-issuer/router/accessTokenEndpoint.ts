import type { OpenId4VcIssuanceRequest } from './requestContext'
import type { AgentContext } from '@credo-ts/core'
<<<<<<< HEAD
import type {
  AccessTokenResponse,
  CredentialOfferSession,
  IStateManager,
  JWTSignerCallback,
  Jwt,
} from '@sphereon/oid4vci-common'
import type { ITokenEndpointOpts } from '@sphereon/oid4vci-issuer'
import type { NextFunction, Response, Router } from 'express'

import { getJwkFromKey, CredoError, JwsService, JwtPayload, getJwkClassFromKeyType, Key, Jwk } from '@credo-ts/core'
=======
import type { JWK, SigningAlgo } from '@sphereon/oid4vc-common'
import type { AccessTokenRequest, JWTSignerCallback } from '@sphereon/oid4vci-common'
import type { NextFunction, Response, Router } from 'express'

import {
  getJwkFromKey,
  CredoError,
  JwsService,
  JwtPayload,
  getJwkClassFromKeyType,
  Key,
  joinUriParts,
} from '@credo-ts/core'
import { verifyDPoP } from '@sphereon/oid4vc-common'
>>>>>>> 4485dc94
import {
  Alg,
  EXPIRED_PRE_AUTHORIZED_CODE,
  GrantTypes,
  INVALID_PRE_AUTHORIZED_CODE,
  IssueStatus,
  PIN_NOT_MATCH_ERROR,
  PIN_VALIDATION_ERROR,
  PRE_AUTH_CODE_LITERAL,
  TokenError,
  TokenErrorResponse,
  UNSUPPORTED_GRANT_TYPE_ERROR,
  USER_PIN_NOT_REQUIRED_ERROR,
  USER_PIN_REQUIRED_ERROR,
} from '@sphereon/oid4vci-common'
import { isPreAuthorizedCodeExpired } from '@sphereon/oid4vci-issuer'

import { getRequestContext, sendErrorResponse } from '../../shared/router'
import { getVerifyJwtCallback } from '../../shared/utils'
import { OpenId4VcIssuerModuleConfig } from '../OpenId4VcIssuerModuleConfig'
import { OpenId4VcIssuerService } from '../OpenId4VcIssuerService'
import { OpenId4VcCNonceStateManager } from '../repository/OpenId4VcCNonceStateManager'
import { OpenId4VcCredentialOfferSessionStateManager } from '../repository/OpenId4VcCredentialOfferSessionStateManager'

// TODO
export const isValidGrant = (assertedState: CredentialOfferSession, grantType: string): boolean => {
  if (assertedState.credentialOffer?.credential_offer?.grants) {
    const validPreAuthorizedGrant =
      Object.keys(assertedState.credentialOffer.credential_offer.grants).includes(GrantTypes.PRE_AUTHORIZED_CODE) &&
      grantType === GrantTypes.PRE_AUTHORIZED_CODE

    const validAuthorizationCodeGrant =
      Object.keys(assertedState.credentialOffer.credential_offer.grants).includes(GrantTypes.AUTHORIZATION_CODE) &&
      grantType === GrantTypes.AUTHORIZATION_CODE
    return validAuthorizationCodeGrant || validPreAuthorizedGrant
  }
  return false
}

// TODO: Update in Sphereon OID4VCI
export const assertValidAccessTokenRequest = async (
  request: AccessTokenRequest,
  opts: {
    credentialOfferSessions: IStateManager<CredentialOfferSession>
    expirationDuration: number
  }
) => {
  const { credentialOfferSessions, expirationDuration } = opts
  // Only pre-auth supported for now
  if (request.grant_type !== GrantTypes.PRE_AUTHORIZED_CODE && request.grant_type !== GrantTypes.AUTHORIZATION_CODE) {
    throw new TokenError(400, TokenErrorResponse.invalid_grant, UNSUPPORTED_GRANT_TYPE_ERROR)
  }

  // Pre-auth flow
  const preAuthorizedCode =
    request.grant_type === GrantTypes.PRE_AUTHORIZED_CODE ? request[PRE_AUTH_CODE_LITERAL] : undefined
  const issuerStatus = request.grant_type === GrantTypes.AUTHORIZATION_CODE ? request.issuer_state : undefined

  if (!preAuthorizedCode && !issuerStatus) {
    throw new TokenError(
      400,
      TokenErrorResponse.invalid_request,
      "Either 'pre-authorized_code' or 'authorization_code' is required"
    )
  }

  const code = (preAuthorizedCode ?? issuerStatus) as string

  const credentialOfferSession = await credentialOfferSessions.getAsserted(code)

  if (![IssueStatus.OFFER_CREATED, IssueStatus.OFFER_URI_RETRIEVED].includes(credentialOfferSession.status)) {
    throw new TokenError(400, TokenErrorResponse.invalid_request, 'Access token has already been retrieved')
  }

  credentialOfferSession.status = IssueStatus.ACCESS_TOKEN_REQUESTED
  credentialOfferSession.lastUpdatedAt = +new Date()
  await credentialOfferSessions.set(code, credentialOfferSession)

  if (!isValidGrant(credentialOfferSession, request.grant_type)) {
    throw new TokenError(400, TokenErrorResponse.invalid_grant, UNSUPPORTED_GRANT_TYPE_ERROR)
  }

  if (preAuthorizedCode) {
    /*
  invalid_request:
  the Authorization Server expects a PIN in the pre-authorized flow but the client does not provide a PIN
   */
    if (
      credentialOfferSession.credentialOffer.credential_offer.grants?.[GrantTypes.PRE_AUTHORIZED_CODE]
        ?.user_pin_required &&
      !request.user_pin
    ) {
      throw new TokenError(400, TokenErrorResponse.invalid_request, USER_PIN_REQUIRED_ERROR)
    }

    /*
  invalid_request:
  the Authorization Server does not expect a PIN in the pre-authorized flow but the client provides a PIN
   */
    if (
      !credentialOfferSession.credentialOffer.credential_offer.grants?.[GrantTypes.PRE_AUTHORIZED_CODE]
        ?.user_pin_required &&
      request.user_pin
    ) {
      throw new TokenError(400, TokenErrorResponse.invalid_request, USER_PIN_NOT_REQUIRED_ERROR)
    }

    /*
  invalid_grant:
  the Authorization Server expects a PIN in the pre-authorized flow but the client provides the wrong PIN
  the End-User provides the wrong Pre-Authorized Code or the Pre-Authorized Code has expired
   */
    if (request.user_pin && !/[0-9{,8}]/.test(request.user_pin)) {
      throw new TokenError(400, TokenErrorResponse.invalid_grant, PIN_VALIDATION_ERROR)
    } else if (request.user_pin !== credentialOfferSession.userPin) {
      throw new TokenError(400, TokenErrorResponse.invalid_grant, PIN_NOT_MATCH_ERROR)
    } else if (isPreAuthorizedCodeExpired(credentialOfferSession, expirationDuration)) {
      throw new TokenError(400, TokenErrorResponse.invalid_grant, EXPIRED_PRE_AUTHORIZED_CODE)
    } else if (
      request[PRE_AUTH_CODE_LITERAL] !==
      credentialOfferSession.credentialOffer.credential_offer.grants?.[GrantTypes.PRE_AUTHORIZED_CODE]?.[
        PRE_AUTH_CODE_LITERAL
      ]
    ) {
      throw new TokenError(400, TokenErrorResponse.invalid_grant, INVALID_PRE_AUTHORIZED_CODE)
    }
    return { preAuthSession: credentialOfferSession }
  }

  // Authorization code flow

  const authorizationCodeGrant = credentialOfferSession.credentialOffer.credential_offer.grants?.authorization_code

  if (authorizationCodeGrant?.issuer_state !== credentialOfferSession.issuerState) {
    throw new TokenError(
      400,
      TokenErrorResponse.invalid_request,
      'Issuer state does not match credential offer issuance state'
    )
  }

  // TODO: rename to isCodeExpired
  if (isPreAuthorizedCodeExpired(credentialOfferSession, expirationDuration)) {
    throw new TokenError(400, TokenErrorResponse.invalid_grant, 'Issuer state is expired')
  }

  if (!authorizationCodeGrant?.issuer_state || request.issuer_state !== authorizationCodeGrant.issuer_state) {
    throw new TokenError(400, TokenErrorResponse.invalid_grant, 'Issuer state is invalid')
  }
  return { preAuthSession: credentialOfferSession }
}

// TODO: Update in Sphereon OID4VCI
export interface AccessTokenRequest {
  client_id?: string
  code?: string
  code_verifier?: string
  grant_type: GrantTypes
  'pre-authorized_code'?: string
  issuer_state?: string
  redirect_uri?: string
  scope?: string
  user_pin?: string
}

/**
 * TODO: create pr to support issuerState in `createAccessTokenResponse`
 * Copy from '@sphereon/oid4vci-issuer'
 * @param opts
 * @returns
 */
export const generateAccessToken = async (
  opts: Required<Pick<ITokenEndpointOpts, 'accessTokenSignerCallback' | 'tokenExpiresIn' | 'accessTokenIssuer'>> & {
    preAuthorizedCode?: string
    issuerState?: string
    alg?: Alg
  }
): Promise<string> => {
  const { accessTokenIssuer, alg, accessTokenSignerCallback, tokenExpiresIn, preAuthorizedCode, issuerState } = opts
  // JWT uses seconds for iat and exp
  const iat = new Date().getTime() / 1000
  const exp = iat + tokenExpiresIn
  const jwt: Jwt = {
    header: { typ: 'JWT', alg: alg ?? Alg.ES256K },
    payload: {
      iat,
      exp,
      iss: accessTokenIssuer,
      ...(preAuthorizedCode && { preAuthorizedCode }),
      ...(issuerState && { issuerState }),
    },
  }
  return await accessTokenSignerCallback(jwt)
}

export interface OpenId4VciAccessTokenEndpointConfig {
  /**
   * The path at which the token endpoint should be made available. Note that it will be
   * hosted at a subpath to take into account multiple tenants and issuers.
   *
   * @default /token
   */
  endpointPath: string

  /**
   * The maximum amount of time in seconds that the pre-authorized code is valid.
   * @default 360 (5 minutes)
   */
  preAuthorizedCodeExpirationInSeconds: number

  /**
   * The time after which the cNonce from the access token response will
   * expire.
   *
   * @default 360 (5 minutes)
   */
  cNonceExpiresInSeconds: number

  /**
   * The time after which the token will expire.
   *
   * @default 360 (5 minutes)
   */
  tokenExpiresInSeconds: number
}

export function configureAccessTokenEndpoint(router: Router, config: OpenId4VciAccessTokenEndpointConfig) {
  router.post(
    config.endpointPath,
    verifyTokenRequest({ codeExpirationInSeconds: config.preAuthorizedCodeExpirationInSeconds }),
    handleTokenRequest(config)
  )
}

function getJwtSignerCallback(
  agentContext: AgentContext,
  signerPublicKey: Key,
  config: OpenId4VciAccessTokenEndpointConfig
): JWTSignerCallback {
  return async (jwt, _kid) => {
    if (_kid) {
      throw new CredoError('Kid should not be supplied externally.')
    }
    if (jwt.header.kid || jwt.header.jwk) {
      throw new CredoError('kid or jwk should not be present in access token header before signing')
    }

    const jwsService = agentContext.dependencyManager.resolve(JwsService)

    const alg = getJwkClassFromKeyType(signerPublicKey.keyType)?.supportedSignatureAlgorithms[0]
    if (!alg) {
      throw new CredoError(`No supported signature algorithms for key type: ${signerPublicKey.keyType}`)
    }

    // FIXME: the iat and exp implementation in OID4VCI is incorrect so we override the values here
    // https://github.com/Sphereon-Opensource/OID4VCI/pull/99
    // https://github.com/Sphereon-Opensource/OID4VCI/pull/101
    const iat = Math.floor(new Date().getTime() / 1000)
    jwt.payload.iat = iat
    jwt.payload.exp = iat + config.tokenExpiresInSeconds

    const jwk = getJwkFromKey(signerPublicKey)
    const signedJwt = await jwsService.createJwsCompact(agentContext, {
      protectedHeaderOptions: { ...jwt.header, jwk, alg },
      payload: JwtPayload.fromJson(jwt.payload),
      key: signerPublicKey,
    })

    return signedJwt
  }
}

export function handleTokenRequest(config: OpenId4VciAccessTokenEndpointConfig) {
  const { tokenExpiresInSeconds, cNonceExpiresInSeconds } = config

  return async (request: OpenId4VcIssuanceRequest, response: Response, next: NextFunction) => {
    response.set({ 'Cache-Control': 'no-store', Pragma: 'no-cache' })

    const requestContext = getRequestContext(request)
    const { agentContext, issuer } = requestContext

    const body = request.body as AccessTokenRequest

    const openId4VcIssuerService = agentContext.dependencyManager.resolve(OpenId4VcIssuerService)
    const issuerMetadata = openId4VcIssuerService.getIssuerMetadata(agentContext, issuer)
    const accessTokenSigningKey = Key.fromFingerprint(issuer.accessTokenPublicKeyFingerprint)

    let dpopJwk: JWK | undefined
    if (request.headers.dpop) {
      try {
        const issuerConfig = agentContext.dependencyManager.resolve(OpenId4VcIssuerModuleConfig)

        const fullUrl = joinUriParts(issuerConfig.baseUrl, [requestContext.issuer.issuerId, request.url])
        dpopJwk = await verifyDPoP(
          { method: request.method, headers: request.headers, fullUrl },
          {
            jwtVerifyCallback: getVerifyJwtCallback(agentContext),
            expectAccessToken: false,
            maxIatAgeInSeconds: undefined,
            acceptedAlgorithms: issuerMetadata.dpopSigningAlgValuesSupported as SigningAlgo[] | undefined,
          }
        )
      } catch (error) {
        return sendErrorResponse(
          response,
          agentContext.config.logger,
          400,
          TokenErrorResponse.invalid_dpop_proof,
          error instanceof Error ? error.message : 'Unknown error'
        )
      }
    }

    try {
      const code = body.issuer_state
        ? { type: 'issuerState' as const, value: body.issuer_state }
        : { type: 'preAuthorized' as const, value: body[PRE_AUTH_CODE_LITERAL] as string }

      const cNonceStateManager = new OpenId4VcCNonceStateManager(agentContext, issuer.issuerId)
      const cNonce = await agentContext.wallet.generateNonce()
      await cNonceStateManager.set(
        cNonce,
        {
          cNonce,
          createdAt: +new Date(),
          ...(code.type === 'issuerState' && { issuerState: code.value }),
          ...(code.type === 'preAuthorized' && { preAuthorizedCode: code.value }),
        },
        code.type
      )

      const access_token = await generateAccessToken({
        tokenExpiresIn: 3600,
        accessTokenIssuer: issuerMetadata.issuerUrl,
        accessTokenSignerCallback: getJwtSignerCallback(agentContext, accessTokenSigningKey, config),
<<<<<<< HEAD
        ...(code.type === 'issuerState' && { issuerState: code.value }),
        ...(code.type === 'preAuthorized' && { preAuthorizedCode: code.value }),
=======
        dPoPJwk: dpopJwk,
>>>>>>> 4485dc94
      })

      const accessTokenResponse: AccessTokenResponse = {
        access_token,
        expires_in: tokenExpiresInSeconds,
        c_nonce: cNonce,
        c_nonce_expires_in: cNonceExpiresInSeconds,
        authorization_pending: false,
        interval: undefined,
      }

      const credentialOfferStateManager = new OpenId4VcCredentialOfferSessionStateManager(agentContext, issuer.issuerId)
      const credentialOfferSession = await credentialOfferStateManager.getAsserted(code.value, code.type)
      credentialOfferSession.status = IssueStatus.ACCESS_TOKEN_CREATED
      credentialOfferSession.lastUpdatedAt = +new Date()
      await credentialOfferStateManager.set(code.value, credentialOfferSession, code.type)

      response.status(200).json(accessTokenResponse)
    } catch (error) {
      sendErrorResponse(response, agentContext.config.logger, 400, TokenErrorResponse.invalid_request, error)
    }

    // NOTE: if we don't call next, the agentContext session handler will NOT be called
    next()
  }
}

export function verifyTokenRequest(options: { codeExpirationInSeconds: number }) {
  return async (request: OpenId4VcIssuanceRequest, response: Response, next: NextFunction) => {
    const { agentContext, issuer } = getRequestContext(request)

    try {
      await assertValidAccessTokenRequest(request.body, {
        expirationDuration: options.codeExpirationInSeconds,
        credentialOfferSessions: new OpenId4VcCredentialOfferSessionStateManager(agentContext, issuer.issuerId),
      })
    } catch (error) {
      if (error instanceof TokenError) {
        sendErrorResponse(
          response,
          agentContext.config.logger,
          error.statusCode,
          error.responseError,
          error.getDescription()
        )
      } else {
        sendErrorResponse(response, agentContext.config.logger, 400, TokenErrorResponse.invalid_request, error)
      }
    }

    // NOTE: if we don't call next, the agentContext session handler will NOT be called
    next()
  }
}<|MERGE_RESOLUTION|>--- conflicted
+++ resolved
@@ -1,6 +1,6 @@
 import type { OpenId4VcIssuanceRequest } from './requestContext'
 import type { AgentContext } from '@credo-ts/core'
-<<<<<<< HEAD
+import type { JWK, SigningAlgo } from '@sphereon/oid4vc-common'
 import type {
   AccessTokenResponse,
   CredentialOfferSession,
@@ -11,12 +11,6 @@
 import type { ITokenEndpointOpts } from '@sphereon/oid4vci-issuer'
 import type { NextFunction, Response, Router } from 'express'
 
-import { getJwkFromKey, CredoError, JwsService, JwtPayload, getJwkClassFromKeyType, Key, Jwk } from '@credo-ts/core'
-=======
-import type { JWK, SigningAlgo } from '@sphereon/oid4vc-common'
-import type { AccessTokenRequest, JWTSignerCallback } from '@sphereon/oid4vci-common'
-import type { NextFunction, Response, Router } from 'express'
-
 import {
   getJwkFromKey,
   CredoError,
@@ -26,8 +20,7 @@
   Key,
   joinUriParts,
 } from '@credo-ts/core'
-import { verifyDPoP } from '@sphereon/oid4vc-common'
->>>>>>> 4485dc94
+import { calculateJwkThumbprint, verifyDPoP } from '@sphereon/oid4vc-common'
 import {
   Alg,
   EXPIRED_PRE_AUTHORIZED_CODE,
@@ -142,7 +135,7 @@
    */
     if (request.user_pin && !/[0-9{,8}]/.test(request.user_pin)) {
       throw new TokenError(400, TokenErrorResponse.invalid_grant, PIN_VALIDATION_ERROR)
-    } else if (request.user_pin !== credentialOfferSession.userPin) {
+    } else if (request.user_pin !== credentialOfferSession.txCode) {
       throw new TokenError(400, TokenErrorResponse.invalid_grant, PIN_NOT_MATCH_ERROR)
     } else if (isPreAuthorizedCodeExpired(credentialOfferSession, expirationDuration)) {
       throw new TokenError(400, TokenErrorResponse.invalid_grant, EXPIRED_PRE_AUTHORIZED_CODE)
@@ -181,6 +174,7 @@
 }
 
 // TODO: Update in Sphereon OID4VCI
+
 export interface AccessTokenRequest {
   client_id?: string
   code?: string
@@ -204,20 +198,28 @@
     preAuthorizedCode?: string
     issuerState?: string
     alg?: Alg
+    dPoPJwk?: JWK
   }
 ): Promise<string> => {
-  const { accessTokenIssuer, alg, accessTokenSignerCallback, tokenExpiresIn, preAuthorizedCode, issuerState } = opts
+  const { dPoPJwk, accessTokenIssuer, alg, accessTokenSignerCallback, tokenExpiresIn, preAuthorizedCode, issuerState } =
+    opts
   // JWT uses seconds for iat and exp
   const iat = new Date().getTime() / 1000
   const exp = iat + tokenExpiresIn
+  const cnf = dPoPJwk ? { cnf: { jkt: await calculateJwkThumbprint(dPoPJwk, 'sha256') } } : undefined
   const jwt: Jwt = {
-    header: { typ: 'JWT', alg: alg ?? Alg.ES256K },
+    header: { typ: 'JWT', alg: alg ?? Alg.ES256 },
     payload: {
       iat,
       exp,
       iss: accessTokenIssuer,
+      ...cnf,
       ...(preAuthorizedCode && { preAuthorizedCode }),
       ...(issuerState && { issuerState }),
+      // Protected resources simultaneously supporting both the DPoP and Bearer schemes need to update how the
+      // evaluation process is performed for bearer tokens to prevent downgraded usage of a DPoP-bound access token.
+      // Specifically, such a protected resource MUST reject a DPoP-bound access token received as a bearer token per [RFC6750].
+      token_type: dPoPJwk ? 'DPoP' : 'Bearer',
     },
   }
   return await accessTokenSignerCallback(jwt)
@@ -363,12 +365,9 @@
         tokenExpiresIn: 3600,
         accessTokenIssuer: issuerMetadata.issuerUrl,
         accessTokenSignerCallback: getJwtSignerCallback(agentContext, accessTokenSigningKey, config),
-<<<<<<< HEAD
         ...(code.type === 'issuerState' && { issuerState: code.value }),
         ...(code.type === 'preAuthorized' && { preAuthorizedCode: code.value }),
-=======
         dPoPJwk: dpopJwk,
->>>>>>> 4485dc94
       })
 
       const accessTokenResponse: AccessTokenResponse = {
@@ -378,6 +377,7 @@
         c_nonce_expires_in: cNonceExpiresInSeconds,
         authorization_pending: false,
         interval: undefined,
+        token_type: dpopJwk ? 'DPoP' : 'Bearer',
       }
 
       const credentialOfferStateManager = new OpenId4VcCredentialOfferSessionStateManager(agentContext, issuer.issuerId)
