import type {
  OpenId4VcSiopCreateAuthorizationRequestOptions,
  OpenId4VcSiopCreateAuthorizationRequestReturn,
  OpenId4VcSiopCreateVerifierOptions,
  OpenId4VcSiopVerifiedAuthorizationResponse,
  OpenId4VcSiopVerifyAuthorizationResponseOptions,
  ResponseMode,
} from './OpenId4VcSiopVerifierServiceOptions'
import type { OpenId4VcVerificationSessionRecord } from './repository'
import type { OpenId4VcSiopAuthorizationResponsePayload } from '../shared'
import type {
  AgentContext,
  DifPresentationExchangeDefinition,
  JwkJson,
  Query,
  QueryOptions,
  RecordSavedEvent,
  RecordUpdatedEvent,
} from '@credo-ts/core'
import type { ClientIdScheme, JarmClientMetadata, PresentationVerificationCallback } from '@sphereon/did-auth-siop'

import {
  EventEmitter,
  RepositoryEventTypes,
  CredoError,
  inject,
  injectable,
  InjectionSymbols,
  joinUriParts,
  JsonTransformer,
  Logger,
  SdJwtVcApi,
  SignatureSuiteRegistry,
  utils,
  W3cCredentialService,
  W3cJsonLdVerifiablePresentation,
  Hasher,
  DidsApi,
  X509Service,
  getDomainFromUrl,
  KeyType,
  getJwkFromKey,
  MdocDeviceResponse,
  TypedArrayEncoder,
  Jwt,
} from '@credo-ts/core'
import {
  AuthorizationRequest,
  AuthorizationResponse,
  PassBy,
  PropertyTarget,
  RequestAud,
  ResponseIss,
  ResponseMode as SphereonResponseMode,
  ResponseType,
  RevocationVerification,
  RP,
  SupportedVersion,
} from '@sphereon/did-auth-siop'
import { extractPresentationsFromVpToken } from '@sphereon/did-auth-siop/dist/authorization-response/OpenID4VP'
import { filter, first, firstValueFrom, map, timeout } from 'rxjs'

import { storeActorIdForContextCorrelationId } from '../shared/router'
import { getVerifiablePresentationFromSphereonWrapped } from '../shared/transform'
import {
  getCreateJwtCallback,
  getSupportedJwaSignatureAlgorithms,
  getVerifyJwtCallback,
  openIdTokenIssuerToJwtIssuer,
} from '../shared/utils'

import { OpenId4VcVerificationSessionState } from './OpenId4VcVerificationSessionState'
import { OpenId4VcVerifierModuleConfig } from './OpenId4VcVerifierModuleConfig'
import {
  OpenId4VcVerificationSessionRepository,
  OpenId4VcVerifierRecord,
  OpenId4VcVerifierRepository,
} from './repository'
import { OpenId4VcRelyingPartyEventHandler } from './repository/OpenId4VcRelyingPartyEventEmitter'
import { OpenId4VcRelyingPartySessionManager } from './repository/OpenId4VcRelyingPartySessionManager'

/**
 * @internal
 */
@injectable()
export class OpenId4VcSiopVerifierService {
  public constructor(
    @inject(InjectionSymbols.Logger) private logger: Logger,
    private w3cCredentialService: W3cCredentialService,
    private openId4VcVerifierRepository: OpenId4VcVerifierRepository,
    private config: OpenId4VcVerifierModuleConfig,
    private openId4VcVerificationSessionRepository: OpenId4VcVerificationSessionRepository
  ) {}

  public async createAuthorizationRequest(
    agentContext: AgentContext,
    options: OpenId4VcSiopCreateAuthorizationRequestOptions & { verifier: OpenId4VcVerifierRecord }
  ): Promise<OpenId4VcSiopCreateAuthorizationRequestReturn> {
    const nonce = await agentContext.wallet.generateNonce()
    const state = await agentContext.wallet.generateNonce()

    // Correlation id will be the id of the verification session record
    const correlationId = utils.uuid()

    let authorizationResponseUrl = joinUriParts(this.config.baseUrl, [
      options.verifier.verifierId,
      this.config.authorizationEndpoint.endpointPath,
    ])

    const jwtIssuer =
      options.requestSigner.method === 'x5c'
        ? await openIdTokenIssuerToJwtIssuer(agentContext, {
            ...options.requestSigner,
            issuer: authorizationResponseUrl,
          })
        : await openIdTokenIssuerToJwtIssuer(agentContext, options.requestSigner)

    let clientIdScheme: ClientIdScheme
    let clientId: string

    if (jwtIssuer.method === 'x5c') {
      if (jwtIssuer.issuer !== authorizationResponseUrl) {
        throw new CredoError(
          `The jwtIssuer's issuer field must match the verifier's authorizationResponseUrl '${authorizationResponseUrl}'.`
        )
      }
      const leafCertificate = X509Service.getLeafCertificate(agentContext, { certificateChain: jwtIssuer.x5c })

      if (leafCertificate.sanDnsNames.includes(getDomainFromUrl(jwtIssuer.issuer))) {
        clientIdScheme = 'x509_san_dns'
        clientId = getDomainFromUrl(jwtIssuer.issuer)
        authorizationResponseUrl = jwtIssuer.issuer
      } else if (leafCertificate.sanUriNames.includes(jwtIssuer.issuer)) {
        clientIdScheme = 'x509_san_uri'
        clientId = jwtIssuer.issuer
        authorizationResponseUrl = clientId
      } else {
        throw new CredoError(
          `With jwtIssuer 'method' 'x5c' the jwtIssuer's 'issuer' field must either match the match a sanDnsName (FQDN) or sanUriName in the leaf x509 chain's leaf certificate.`
        )
      }
    } else if (jwtIssuer.method === 'did') {
      clientId = jwtIssuer.didUrl.split('#')[0]
      clientIdScheme = 'did'
    } else {
      throw new CredoError(
        `Unsupported jwt issuer method '${options.requestSigner.method}'. Only 'did' and 'x5c' are supported.`
      )
    }

    const relyingParty = await this.getRelyingParty(agentContext, options.verifier.verifierId, {
      presentationDefinition: options.presentationExchange?.definition,
      authorizationResponseUrl,
      clientId,
      clientIdScheme,
      responseMode: options.responseMode,
    })

    // We always use shortened URIs currently
    const hostedAuthorizationRequestUri = joinUriParts(this.config.baseUrl, [
      options.verifier.verifierId,
      this.config.authorizationRequestEndpoint.endpointPath,
      // It doesn't really matter what the url is, as long as it's unique
      utils.uuid(),
    ])

    // This is very unfortunate, but storing state in sphereon's SiOP-OID4VP library
    // is done async, so we can't be certain yet that the verification session record
    // is created already when we have created the authorization request. So we need to
    // wait for a short while before we can be certain that the verification session record
    // is created. To not use arbitrary timeouts, we wait for the specific RecordSavedEvent
    // that is emitted when the verification session record is created.
    const eventEmitter = agentContext.dependencyManager.resolve(EventEmitter)
    const verificationSessionCreatedPromise = firstValueFrom(
      eventEmitter
        .observable<RecordSavedEvent<OpenId4VcVerificationSessionRecord>>(RepositoryEventTypes.RecordSaved)
        .pipe(
          filter((e) => e.metadata.contextCorrelationId === agentContext.contextCorrelationId),
          filter(
            (e) => e.payload.record.id === correlationId && e.payload.record.verifierId === options.verifier.verifierId
          ),
          first(),
          timeout({
            first: 10000,
            meta: 'OpenId4VcSiopVerifierService.createAuthorizationRequest',
          }),
          map((e) => e.payload.record)
        )
    )

    const authorizationRequest = await relyingParty.createAuthorizationRequest({
      correlationId,
      nonce,
      state,
      requestByReferenceURI: hostedAuthorizationRequestUri,
      jwtIssuer,
    })

    // NOTE: it's not possible to set the uri scheme when using the RP to create an auth request, only lower level
    // functions allow this. So we need to replace the uri scheme manually.
    let authorizationRequestUri = (await authorizationRequest.uri()).encodedUri
    if (options.presentationExchange && !options.idToken) {
      authorizationRequestUri = authorizationRequestUri.replace('openid://', 'openid4vp://')
    } else {
      authorizationRequestUri = authorizationRequestUri.replace('openid4vp://', 'openid://')
    }

    const verificationSession = await verificationSessionCreatedPromise

    return {
      authorizationRequest: authorizationRequestUri,
      verificationSession,
    }
  }

  public async verifyAuthorizationResponse(
    agentContext: AgentContext,
    options: OpenId4VcSiopVerifyAuthorizationResponseOptions & {
      verificationSession: OpenId4VcVerificationSessionRecord
      jarmHeader?: { apu?: string; apv?: string }
    }
  ): Promise<OpenId4VcSiopVerifiedAuthorizationResponse & { verificationSession: OpenId4VcVerificationSessionRecord }> {
    // Assert state
    options.verificationSession.assertState([
      OpenId4VcVerificationSessionState.RequestUriRetrieved,
      OpenId4VcVerificationSessionState.RequestCreated,
    ])

    const authorizationRequest = await AuthorizationRequest.fromUriOrJwt(
      options.verificationSession.authorizationRequestJwt
    )

    const requestClientId = await authorizationRequest.getMergedProperty<string>('client_id')
    const requestNonce = await authorizationRequest.getMergedProperty<string>('nonce')
    const requestState = await authorizationRequest.getMergedProperty<string>('state')
    const responseUri = await authorizationRequest.getMergedProperty<string>('response_uri')
    const presentationDefinitionsWithLocation = await authorizationRequest.getPresentationDefinitions()

    if (!requestNonce || !requestClientId || !requestState) {
      throw new CredoError(
        `Unable to find nonce, state, or client_id in authorization request for verification session '${options.verificationSession.id}'`
      )
    }

    const authorizationResponseUrl = joinUriParts(this.config.baseUrl, [
      options.verificationSession.verifierId,
      this.config.authorizationEndpoint.endpointPath,
    ])

    const relyingParty = await this.getRelyingParty(agentContext, options.verificationSession.verifierId, {
      presentationDefinition: presentationDefinitionsWithLocation?.[0]?.definition,
      authorizationResponseUrl,
      clientId: requestClientId,
    })

    // This is very unfortunate, but storing state in sphereon's SiOP-OID4VP library
    // is done async, so we can't be certain yet that the verification session record
    // is updated already when we have verified the authorization response. So we need to
    // wait for a short while before we can be certain that the verification session record
    // is updated. To not use arbitrary timeouts, we wait for the specific RecordUpdatedEvent
    // that is emitted when the verification session record is updated.
    const eventEmitter = agentContext.dependencyManager.resolve(EventEmitter)
    const verificationSessionUpdatedPromise = firstValueFrom(
      eventEmitter
        .observable<RecordUpdatedEvent<OpenId4VcVerificationSessionRecord>>(RepositoryEventTypes.RecordUpdated)
        .pipe(
          filter((e) => e.metadata.contextCorrelationId === agentContext.contextCorrelationId),
          filter(
            (e) =>
              e.payload.record.id === options.verificationSession.id &&
              e.payload.record.verifierId === options.verificationSession.verifierId &&
              (e.payload.record.state === OpenId4VcVerificationSessionState.ResponseVerified ||
                e.payload.record.state === OpenId4VcVerificationSessionState.Error)
          ),
          first(),
          timeout({
            first: 10000,
            meta: 'OpenId4VcSiopVerifierService.verifyAuthorizationResponse',
          }),
          map((e) => e.payload.record)
        )
    )

    await relyingParty.verifyAuthorizationResponse(options.authorizationResponse, {
      audience: requestClientId,
      correlationId: options.verificationSession.id,
      state: requestState,
      presentationDefinitions: presentationDefinitionsWithLocation,
      verification: {
        presentationVerificationCallback: this.getPresentationVerificationCallback(agentContext, {
          correlationId: options.verificationSession.id,
          nonce: requestNonce,
          audience: requestClientId,
          responseUri,
          mdocGeneratedNonce: options.jarmHeader?.apu
            ? TypedArrayEncoder.toUtf8String(TypedArrayEncoder.fromBase64(options.jarmHeader.apu))
            : undefined,
        }),
      },
    })

    const verificationSession = await verificationSessionUpdatedPromise
    const verifiedAuthorizationResponse = await this.getVerifiedAuthorizationResponse(verificationSession)

    return {
      ...verifiedAuthorizationResponse,

      verificationSession: await verificationSessionUpdatedPromise,
    }
  }

  // TODO: we can also choose to store this in the verification session, however we can easily derive it
  // so it's probably easier to make changes in the future if we just store the raw payload.
  public async getVerifiedAuthorizationResponse(
    verificationSession: OpenId4VcVerificationSessionRecord
  ): Promise<OpenId4VcSiopVerifiedAuthorizationResponse> {
    verificationSession.assertState(OpenId4VcVerificationSessionState.ResponseVerified)

    if (!verificationSession.authorizationResponsePayload) {
      throw new CredoError('No authorization response payload found in the verification session.')
    }

    const authorizationResponse = await AuthorizationResponse.fromPayload(
      verificationSession.authorizationResponsePayload
    )
    const authorizationRequest = await AuthorizationRequest.fromUriOrJwt(verificationSession.authorizationRequestJwt)

    const idToken = authorizationResponse.idToken
      ? { payload: await authorizationResponse.idToken?.payload() }
      : undefined
    let presentationExchange: OpenId4VcSiopVerifiedAuthorizationResponse['presentationExchange'] | undefined = undefined

    const presentationDefinitions = await authorizationRequest.getPresentationDefinitions()
    if (presentationDefinitions && presentationDefinitions.length > 0) {
      const presentations = authorizationResponse.payload.vp_token
        ? await extractPresentationsFromVpToken(authorizationResponse.payload.vp_token, {
            hasher: Hasher.hash,
          })
        : []

      // TODO: Probably wise to check against request for the location of the submission_data
      const submission =
        idToken?.payload?._vp_token?.presentation_submission ?? authorizationResponse.payload.presentation_submission
      if (!submission) {
        throw new CredoError('Unable to extract submission from the response.')
      }

      // FIXME: should return type be an array? As now it doesn't always match the submission
      const presentationsArray = Array.isArray(presentations) ? presentations : [presentations]

      presentationExchange = {
        definition: presentationDefinitions[0].definition,
        presentations: presentationsArray.map(getVerifiablePresentationFromSphereonWrapped),
        submission,
      }
    }

    if (!idToken && !presentationExchange) {
      throw new CredoError('No idToken or presentationExchange found in the response.')
    }

    return {
      idToken,
      presentationExchange,
    }
  }

  /**
   * Find the verification session associated with an authorization response. You can optionally provide a verifier id
   * if the verifier that the response is associated with is already known.
   */
  public async findVerificationSessionForAuthorizationResponse(
    agentContext: AgentContext,
    {
      authorizationResponse,
      authorizationResponseParams,
      verifierId,
    }:
      | {
          authorizationResponse?: never
          authorizationResponseParams: {
            state?: string
            nonce?: string
          }
          verifierId?: string
        }
      | {
          authorizationResponse: OpenId4VcSiopAuthorizationResponsePayload
          authorizationResponseParams?: never
          verifierId?: string
        }
  ) {
    let nonce: string | undefined
    let state: string | undefined

    if (authorizationResponse) {
      const authorizationResponseInstance = await AuthorizationResponse.fromPayload(authorizationResponse).catch(() => {
        throw new CredoError(`Unable to parse authorization response payload. ${JSON.stringify(authorizationResponse)}`)
      })

      nonce = await authorizationResponseInstance.getMergedProperty<string>('nonce', {
        hasher: Hasher.hash,
      })
      state = await authorizationResponseInstance.getMergedProperty<string>('state', {
        hasher: Hasher.hash,
      })

      if (!nonce && !state) {
        throw new CredoError(
          'Could not extract nonce or state from authorization response. Unable to find OpenId4VcVerificationSession.'
        )
      }
    } else {
      if (authorizationResponseParams?.nonce && !authorizationResponseParams?.state) {
        throw new CredoError(
          'Either nonce or state must be provided if no authorization response is provided. Unable to find OpenId4VcVerificationSession.'
        )
      }
      nonce = authorizationResponseParams?.nonce
      state = authorizationResponseParams?.state
    }

    const verificationSession = await this.openId4VcVerificationSessionRepository.findSingleByQuery(agentContext, {
      nonce,
      payloadState: state,
      verifierId,
    })

    return verificationSession
  }

  public async getAllVerifiers(agentContext: AgentContext) {
    return this.openId4VcVerifierRepository.getAll(agentContext)
  }

  public async getVerifierByVerifierId(agentContext: AgentContext, verifierId: string) {
    return this.openId4VcVerifierRepository.getByVerifierId(agentContext, verifierId)
  }

  public async updateVerifier(agentContext: AgentContext, verifier: OpenId4VcVerifierRecord) {
    return this.openId4VcVerifierRepository.update(agentContext, verifier)
  }

  public async createVerifier(agentContext: AgentContext, options?: OpenId4VcSiopCreateVerifierOptions) {
    const openId4VcVerifier = new OpenId4VcVerifierRecord({
      verifierId: options?.verifierId ?? utils.uuid(),
    })

    await this.openId4VcVerifierRepository.save(agentContext, openId4VcVerifier)
    await storeActorIdForContextCorrelationId(agentContext, openId4VcVerifier.verifierId)
    return openId4VcVerifier
  }

  public async findVerificationSessionsByQuery(
    agentContext: AgentContext,
    query: Query<OpenId4VcVerificationSessionRecord>,
    queryOptions?: QueryOptions
  ) {
    return this.openId4VcVerificationSessionRepository.findByQuery(agentContext, query, queryOptions)
  }

  public async getVerificationSessionById(agentContext: AgentContext, verificationSessionId: string) {
    return this.openId4VcVerificationSessionRepository.getById(agentContext, verificationSessionId)
  }

  private async getRelyingParty(
    agentContext: AgentContext,
    verifierId: string,
    {
      idToken,
      presentationDefinition,
      clientId,
      clientIdScheme,
      authorizationResponseUrl,
      responseMode,
    }: {
      responseMode?: ResponseMode
      idToken?: boolean
      presentationDefinition?: DifPresentationExchangeDefinition
      clientId: string
      authorizationResponseUrl: string
      clientIdScheme?: ClientIdScheme
    }
  ) {
    const signatureSuiteRegistry = agentContext.dependencyManager.resolve(SignatureSuiteRegistry)

    const supportedAlgs = getSupportedJwaSignatureAlgorithms(agentContext) as string[]
    const supportedProofTypes = signatureSuiteRegistry.supportedProofTypes

    // Check: audience must be set to the issuer with dynamic disc otherwise self-issued.me/v2.
    const builder = RP.builder()

    const responseTypes: ResponseType[] = []
    if (!presentationDefinition && idToken === false) {
      throw new CredoError('Either `presentationExchange` or `idToken` must be enabled')
    }
    if (presentationDefinition) {
      responseTypes.push(ResponseType.VP_TOKEN)
    }
    if (idToken === true || !presentationDefinition) {
      responseTypes.push(ResponseType.ID_TOKEN)
    }

    // FIXME: we now manually remove did:peer, we should probably allow the user to configure this
    const supportedDidMethods = agentContext.dependencyManager
      .resolve(DidsApi)
      .supportedResolverMethods.filter((m) => m !== 'peer')

    // The OpenId4VcRelyingPartyEventHandler is a global event handler that makes sure that
    // all the events are handled, and that the correct context is used for the events.
    const sphereonEventEmitter = agentContext.dependencyManager
      .resolve(OpenId4VcRelyingPartyEventHandler)
      .getEventEmitterForVerifier(agentContext.contextCorrelationId, verifierId)

    const mode =
      !responseMode || responseMode === 'direct_post'
        ? SphereonResponseMode.DIRECT_POST
        : SphereonResponseMode.DIRECT_POST_JWT

    type JarmEncryptionJwk = JwkJson & { kid: string; use: 'enc' }
    let jarmEncryptionJwk: JarmEncryptionJwk | undefined

    if (mode === SphereonResponseMode.DIRECT_POST_JWT) {
      const key = await agentContext.wallet.createKey({ keyType: KeyType.P256 })
      jarmEncryptionJwk = { ...getJwkFromKey(key).toJson(), kid: key.fingerprint, use: 'enc' }
    }

    const jarmClientMetadata: (JarmClientMetadata & { jwks: { keys: JarmEncryptionJwk[] } }) | undefined =
      jarmEncryptionJwk
        ? {
            jwks: { keys: [jarmEncryptionJwk] },
            authorization_encrypted_response_alg: 'ECDH-ES',
            authorization_encrypted_response_enc: 'A256GCM',
          }
        : undefined

    builder
      .withClientId(clientId)
      .withResponseUri(authorizationResponseUrl)
      .withIssuer(ResponseIss.SELF_ISSUED_V2)
      .withAudience(RequestAud.SELF_ISSUED_V2)
      .withIssuer(ResponseIss.SELF_ISSUED_V2)
      .withSupportedVersions([
        SupportedVersion.SIOPv2_D11,
        SupportedVersion.SIOPv2_D12_OID4VP_D18,
        SupportedVersion.SIOPv2_D12_OID4VP_D20,
      ])
      .withResponseMode(mode)
      .withHasher(Hasher.hash)
      // FIXME: should allow verification of revocation
      // .withRevocationVerificationCallback()
      .withRevocationVerification(RevocationVerification.NEVER)
      .withSessionManager(new OpenId4VcRelyingPartySessionManager(agentContext, verifierId))
      .withEventEmitter(sphereonEventEmitter)
      .withResponseType(responseTypes)
      .withCreateJwtCallback(getCreateJwtCallback(agentContext))
      .withVerifyJwtCallback(getVerifyJwtCallback(agentContext))

      // TODO: we should probably allow some dynamic values here
      .withClientMetadata({
        ...jarmClientMetadata,
        // FIXME: not passing client_id here means it will not be added
        // to the authorization request url (not the signed payload). Need
        // to fix that in Sphereon lib
        client_id: clientId,
        passBy: PassBy.VALUE,
        response_types_supported: [ResponseType.VP_TOKEN],
        subject_syntax_types_supported: supportedDidMethods.map((m) => `did:${m}`),
        vp_formats_supported: {
          mso_mdoc: {
            alg: supportedAlgs,
          },
          jwt_vc: {
            alg: supportedAlgs,
          },
          jwt_vc_json: {
            alg: supportedAlgs,
          },
          jwt_vp: {
            alg: supportedAlgs,
          },
          ldp_vc: {
            proof_type: supportedProofTypes,
          },
          ldp_vp: {
            proof_type: supportedProofTypes,
          },
          'vc+sd-jwt': {
            kb_jwt_alg_values: supportedAlgs,
            sd_jwt_alg_values: supportedAlgs,
          },
        },
      })

    if (clientIdScheme) {
      builder.withClientIdScheme(clientIdScheme)
    }

    if (presentationDefinition) {
      builder.withPresentationDefinition({ definition: presentationDefinition }, [PropertyTarget.REQUEST_OBJECT])
    }
    if (responseTypes.includes(ResponseType.ID_TOKEN)) {
      builder.withScope('openid')
    }

    return builder.build()
  }

  private getPresentationVerificationCallback(
    agentContext: AgentContext,
    options: {
      nonce: string
      audience: string
      correlationId: string
      responseUri?: string
      mdocGeneratedNonce?: string
    }
  ): PresentationVerificationCallback {
    return async (encodedPresentation, presentationSubmission) => {
      try {
        this.logger.debug(`Presentation response`, JsonTransformer.toJSON(encodedPresentation))
        this.logger.debug(`Presentation submission`, presentationSubmission)

        if (!encodedPresentation) throw new CredoError('Did not receive a presentation for verification.')

        let isValid: boolean
<<<<<<< HEAD
        let reason: string | undefined = undefined
=======
        let reason: string | undefined
>>>>>>> 98ce8b60

        if (typeof encodedPresentation === 'string' && encodedPresentation.includes('~')) {
          // TODO: it might be better here to look at the presentation submission to know
          // If presentation includes a ~, we assume it's an SD-JWT-VC

          const sdJwtVcApi = agentContext.dependencyManager.resolve(SdJwtVcApi)

          const verificationResult = await sdJwtVcApi.verify({
            compactSdJwtVc: encodedPresentation,
            keyBinding: {
              audience: options.audience,
              nonce: options.nonce,
            },
          })

          isValid = verificationResult.verification.isValid
<<<<<<< HEAD
        } else if (typeof encodedPresentation === 'string' && !Jwt.format.test(encodedPresentation)) {
          if (!options.responseUri || !options.mdocGeneratedNonce) {
            isValid = false
            reason = 'Mdoc device response verification failed. Response uri and the mdocGeneratedNonce are not set'
          } else {
            const mdocDeviceResponse = MdocDeviceResponse.fromBase64Url(encodedPresentation)
            await mdocDeviceResponse.verify(agentContext, {
              sessionTranscriptOptions: {
                clientId: options.audience,
                mdocGeneratedNonce: options.mdocGeneratedNonce,
                responseUri: options.responseUri,
                verifierGeneratedNonce: options.nonce,
              },
              verificationContext: {
                openId4VcVerificationSessionId: options.correlationId,
              },
            })
            isValid = true
          }
        } else if (typeof encodedPresentation === 'string' && Jwt.format.test(encodedPresentation)) {
=======
          reason = verificationResult.isValid ? undefined : verificationResult.error.message
        } else if (typeof encodedPresentation === 'string') {
>>>>>>> 98ce8b60
          const verificationResult = await this.w3cCredentialService.verifyPresentation(agentContext, {
            presentation: encodedPresentation,
            challenge: options.nonce,
            domain: options.audience,
            verificationContext: {
              openId4VcVerificationSessionId: options.correlationId,
            },
          })

          isValid = verificationResult.isValid
          reason = verificationResult.error?.message
        } else {
          const verificationResult = await this.w3cCredentialService.verifyPresentation(agentContext, {
            presentation: JsonTransformer.fromJSON(encodedPresentation, W3cJsonLdVerifiablePresentation),
            challenge: options.nonce,
            domain: options.audience,
          })

          isValid = verificationResult.isValid
          reason = verificationResult.error?.message
        }

        return {
          verified: isValid,
          reason,
        }
      } catch (error) {
        agentContext.config.logger.warn('Error occurred during verification of presentation', {
          error,
        })
        throw error
      }
    }
  }
}<|MERGE_RESOLUTION|>--- conflicted
+++ resolved
@@ -624,11 +624,7 @@
         if (!encodedPresentation) throw new CredoError('Did not receive a presentation for verification.')
 
         let isValid: boolean
-<<<<<<< HEAD
         let reason: string | undefined = undefined
-=======
-        let reason: string | undefined
->>>>>>> 98ce8b60
 
         if (typeof encodedPresentation === 'string' && encodedPresentation.includes('~')) {
           // TODO: it might be better here to look at the presentation submission to know
@@ -645,7 +641,7 @@
           })
 
           isValid = verificationResult.verification.isValid
-<<<<<<< HEAD
+          reason = verificationResult.isValid ? undefined : verificationResult.error.message
         } else if (typeof encodedPresentation === 'string' && !Jwt.format.test(encodedPresentation)) {
           if (!options.responseUri || !options.mdocGeneratedNonce) {
             isValid = false
@@ -666,10 +662,6 @@
             isValid = true
           }
         } else if (typeof encodedPresentation === 'string' && Jwt.format.test(encodedPresentation)) {
-=======
-          reason = verificationResult.isValid ? undefined : verificationResult.error.message
-        } else if (typeof encodedPresentation === 'string') {
->>>>>>> 98ce8b60
           const verificationResult = await this.w3cCredentialService.verifyPresentation(agentContext, {
             presentation: encodedPresentation,
             challenge: options.nonce,
