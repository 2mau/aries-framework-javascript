import type {
  OpenId4VciResolvedCredentialOffer,
  OpenId4VciResolvedAuthorizationRequest,
  OpenId4VciAuthCodeFlowOptions,
  OpenId4VciAcceptCredentialOfferOptions,
  OpenId4VciTokenRequestOptions as OpenId4VciRequestTokenOptions,
  OpenId4VciCredentialRequestOptions as OpenId4VciRequestCredentialOptions,
  OpenId4VciSendNotificationOptions,
  OpenId4VciRequestTokenResponse,
} from './OpenId4VciHolderServiceOptions'
import type { OpenId4VcSiopAcceptAuthorizationRequestOptions } from './OpenId4vcSiopHolderServiceOptions'

import { injectable, AgentContext } from '@credo-ts/core'

import { OpenId4VciHolderService } from './OpenId4VciHolderService'
import { OpenId4VcSiopHolderService } from './OpenId4vcSiopHolderService'

/**
 * @public
 */
@injectable()
export class OpenId4VcHolderApi {
  public constructor(
    private agentContext: AgentContext,
    private openId4VciHolderService: OpenId4VciHolderService,
    private openId4VcSiopHolderService: OpenId4VcSiopHolderService
  ) {}

  /**
   * Resolves the authentication request given as URI or JWT to a unified format, and
   * verifies the validity of the request.
   *
   * The resolved request can be accepted with the @see acceptSiopAuthorizationRequest.
   *
   * If the authorization request uses OpenID4VP and included presentation definitions,
   * a `presentationExchange` property will be defined with credentials that satisfy the
   * incoming request. When `presentationExchange` is present, you MUST supply `presentationExchange`
   * when calling `acceptSiopAuthorizationRequest` as well.
   *
   * @param requestJwtOrUri JWT or an SIOPv2 request URI
   * @returns the resolved and verified authentication request.
   */
  public async resolveSiopAuthorizationRequest(requestJwtOrUri: string) {
    return this.openId4VcSiopHolderService.resolveAuthorizationRequest(this.agentContext, requestJwtOrUri)
  }

  /**
   * Accepts the authentication request after it has been resolved and verified with {@link resolveSiopAuthorizationRequest}.
   *
   * If the resolved authorization request included a `presentationExchange` property, you MUST supply `presentationExchange`
   * in the `options` parameter.
   *
   * If no `presentationExchange` property is present, you MUST supply `openIdTokenIssuer` in the `options` parameter.
   */
  public async acceptSiopAuthorizationRequest(options: OpenId4VcSiopAcceptAuthorizationRequestOptions) {
    return await this.openId4VcSiopHolderService.acceptAuthorizationRequest(this.agentContext, options)
  }

  /**
   * Resolves a credential offer given as credential offer URL, or issuance initiation URL,
   * into a unified format with metadata.
   *
   * @param credentialOffer the credential offer to resolve
   * @returns The uniform credential offer payload, the issuer metadata, protocol version, and the offered credentials with metadata.
   */
  public async resolveCredentialOffer(credentialOffer: string) {
    return await this.openId4VciHolderService.resolveCredentialOffer(this.agentContext, credentialOffer)
  }

  /**
   * This function is to be used to receive an credential in OpenID4VCI using the Authorization Code Flow.
   *
   * Not to be confused with the {@link resolveSiopAuthorizationRequest}, which is only used for SIOP requests.
   *
   * It will generate the authorization request URI based on the provided options.
   * The authorization request URI is used to obtain the authorization code. Currently this needs to be done manually.
   *
   * Authorization to request credentials can be requested via authorization_details or scopes.
   * This function automatically generates the authorization_details for all offered credentials.
   * If scopes are provided, the provided scopes are sent alongside the authorization_details.
   *
   * @param resolvedCredentialOffer Obtained through @see resolveCredentialOffer
   * @param authCodeFlowOptions
   * @returns The authorization request URI alongside the code verifier and original @param authCodeFlowOptions
   */
  public async resolveIssuanceAuthorizationRequest(
    resolvedCredentialOffer: OpenId4VciResolvedCredentialOffer,
    authCodeFlowOptions: OpenId4VciAuthCodeFlowOptions
  ) {
    return await this.openId4VciHolderService.resolveAuthorizationRequest(
      this.agentContext,
      resolvedCredentialOffer,
      authCodeFlowOptions
    )
  }

  /**
   * Accepts a credential offer using the pre-authorized code flow.
   * @deprecated use @see requestToken and @see requestCredentials instead
   *
   * @param resolvedCredentialOffer Obtained through @see resolveCredentialOffer
   * @param acceptCredentialOfferOptions
   */
  public async acceptCredentialOfferUsingPreAuthorizedCode(
    resolvedCredentialOffer: OpenId4VciResolvedCredentialOffer,
    acceptCredentialOfferOptions: OpenId4VciAcceptCredentialOfferOptions
  ) {
    const credentialResponse = await this.openId4VciHolderService.acceptCredentialOffer(this.agentContext, {
      resolvedCredentialOffer,
      acceptCredentialOfferOptions,
    })

    return credentialResponse.map((credentialResponse) => credentialResponse.credential)
  }

  /**
   * Accepts a credential offer using the authorization code flow.
   * @deprecated use @see requestToken and @see requestCredentials instead
   *
   * @param resolvedCredentialOffer Obtained through @see resolveCredentialOffer
   * @param resolvedAuthorizationRequest Obtained through @see resolveIssuanceAuthorizationRequest
   * @param code The authorization code obtained via the authorization request URI
   * @param acceptCredentialOfferOptions
   */
  public async acceptCredentialOfferUsingAuthorizationCode(
    resolvedCredentialOffer: OpenId4VciResolvedCredentialOffer,
    resolvedAuthorizationRequest: OpenId4VciResolvedAuthorizationRequest,
    code: string,
    acceptCredentialOfferOptions: OpenId4VciAcceptCredentialOfferOptions
  ) {
    const credentialResponse = await this.openId4VciHolderService.acceptCredentialOffer(this.agentContext, {
      resolvedCredentialOffer,
      resolvedAuthorizationRequestWithCode: { ...resolvedAuthorizationRequest, code },
      acceptCredentialOfferOptions,
    })

    return credentialResponse.map((credentialResponse) => credentialResponse.credential)
  }

  /**
   * Requests the token to be used for credential requests.
   *
   * @param options.resolvedCredentialOffer Obtained through @see resolveCredentialOffer
   * @param options.userPin The user's PIN
   * @param options.resolvedAuthorizationRequest Obtained through @see resolveIssuanceAuthorizationRequest
   * @param options.code The authorization code obtained via the authorization request URI
   */
  public async requestToken(options: OpenId4VciRequestTokenOptions): Promise<OpenId4VciRequestTokenResponse> {
    const {
      access_token: accessToken,
      c_nonce: cNonce,
      dpop,
    } = await this.openId4VciHolderService.requestAccessToken(this.agentContext, options)
    return { accessToken, cNonce, dpop }
  }

  /**
   * Request a credential. Can be used with both the pre-authorized code flow and the authorization code flow.
   *
   * @param options.resolvedCredentialOffer Obtained through @see resolveCredentialOffer
   * @param options.tokenResponse Obtained through @see requestAccessToken
   */
  public async requestCredentials(options: OpenId4VciRequestCredentialOptions) {
<<<<<<< HEAD
    const { resolvedCredentialOffer, cNonce, accessToken, dpop, ...credentialRequestOptions } = options
=======
    const { resolvedCredentialOffer, cNonce, accessToken, clientId, ...credentialRequestOptions } = options
>>>>>>> 35a04e37

    return this.openId4VciHolderService.acceptCredentialOffer(this.agentContext, {
      resolvedCredentialOffer,
      acceptCredentialOfferOptions: credentialRequestOptions,
      accessToken,
      cNonce,
<<<<<<< HEAD
      dpop,
=======
      clientId,
>>>>>>> 35a04e37
    })
  }

  /**
   * Send a notification event to the credential issuer
   *
   * @param options OpenId4VciSendNotificationOptions
   */
  public async sendNotification(options: OpenId4VciSendNotificationOptions) {
    return this.openId4VciHolderService.sendNotification(options)
  }
}<|MERGE_RESOLUTION|>--- conflicted
+++ resolved
@@ -161,22 +161,15 @@
    * @param options.tokenResponse Obtained through @see requestAccessToken
    */
   public async requestCredentials(options: OpenId4VciRequestCredentialOptions) {
-<<<<<<< HEAD
-    const { resolvedCredentialOffer, cNonce, accessToken, dpop, ...credentialRequestOptions } = options
-=======
-    const { resolvedCredentialOffer, cNonce, accessToken, clientId, ...credentialRequestOptions } = options
->>>>>>> 35a04e37
+    const { resolvedCredentialOffer, cNonce, accessToken, dpop, clientId, ...credentialRequestOptions } = options
 
     return this.openId4VciHolderService.acceptCredentialOffer(this.agentContext, {
       resolvedCredentialOffer,
       acceptCredentialOfferOptions: credentialRequestOptions,
       accessToken,
       cNonce,
-<<<<<<< HEAD
       dpop,
-=======
       clientId,
->>>>>>> 35a04e37
     })
   }
 
