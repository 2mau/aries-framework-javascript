--- conflicted
+++ resolved
@@ -37,6 +37,7 @@
         schemaName: undefined,
         schemaVersion: undefined,
         expandedTypes: ['https://expanded.tag#1'],
+        types: ['VerifiableCredential', 'UniversityDegreeCredential'],
       })
 
       expect(w3cCredentialRecord.getAnonCredsTags()).toBeUndefined()
@@ -101,11 +102,7 @@
         givenId: credential.id,
         cryptosuites: [],
         expandedTypes: ['https://expanded.tag#1'],
-<<<<<<< HEAD
         ...anoncredsCredentialTags,
-=======
-        types: ['VerifiableCredential', 'UniversityDegreeCredential'],
->>>>>>> e4b99a86
       })
     })
   })
