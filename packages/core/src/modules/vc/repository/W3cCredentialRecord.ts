--- conflicted
+++ resolved
@@ -5,7 +5,7 @@
 import { Type } from 'class-transformer'
 import { IsOptional } from 'class-validator'
 
-import { AriesFrameworkError } from '../../../error'
+import { CredoError } from '../../../error'
 import { BaseRecord } from '../../../storage/BaseRecord'
 import { JsonTransformer } from '../../../utils'
 import { uuid } from '../../../utils/uuid'
@@ -55,11 +55,8 @@
   claimFormat: W3cVerifiableCredential['claimFormat']
 
   proofTypes?: Array<string>
-<<<<<<< HEAD
   cryptosuites?: Array<string>
-=======
   types: Array<string>
->>>>>>> e4b99a86
   algs?: Array<string>
 }
 
@@ -211,7 +208,7 @@
     }
 
     if (Array.isArray(this.credential.credentialSubject)) {
-      throw new AriesFrameworkError('Credential subject must be an object, not an array.')
+      throw new CredoError('Credential subject must be an object, not an array.')
     }
 
     const values = mapAttributeRawValuesToAnonCredsCredentialValues(
