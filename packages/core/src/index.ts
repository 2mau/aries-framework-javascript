// reflect-metadata used for class-transformer + class-validator
import 'reflect-metadata'

export { MessageReceiver } from './agent/MessageReceiver'
export { Agent } from './agent/Agent'
export { BaseAgent } from './agent/BaseAgent'
export * from './agent'
export type { ModulesMap, DefaultAgentModules, EmptyModuleMap } from './agent/AgentModules'
export { EventEmitter } from './agent/EventEmitter'
export { FeatureRegistry } from './agent/FeatureRegistry'
export { MessageHandler, MessageHandlerInboundMessage } from './agent/MessageHandler'
export { MessageHandlerRegistry } from './agent/MessageHandlerRegistry'
export * from './agent/models'
export { AgentConfig } from './agent/AgentConfig'
export { AgentMessage } from './agent/AgentMessage'
export { Dispatcher } from './agent/Dispatcher'
export { MessageSender } from './agent/MessageSender'
export type { AgentDependencies } from './agent/AgentDependencies'
export { getOutboundMessageContext } from './agent/getOutboundMessageContext'
export type {
  InitConfig,
  OutboundPackage,
  EncryptedMessage,
  WalletConfig,
  JsonArray,
  JsonObject,
  JsonValue,
  WalletConfigRekey,
  WalletExportImportConfig,
  WalletStorageConfig,
} from './types'
export { DidCommMimeType, KeyDerivationMethod } from './types'
export type { FileSystem, DownloadToFileOptions } from './storage/FileSystem'
export * from './storage/BaseRecord'
export { DidCommMessageRecord, DidCommMessageRole, DidCommMessageRepository } from './storage/didcomm'
export { Repository } from './storage/Repository'
export * from './storage/RepositoryEvents'
export { StorageService, Query, SimpleQuery, BaseRecordConstructor } from './storage/StorageService'
export * from './storage/migration'
export { getDirFromFilePath, joinUriParts } from './utils/path'
export { InjectionSymbols } from './constants'
export * from './wallet'
export type { TransportSession } from './agent/TransportService'
export { TransportService } from './agent/TransportService'
export { Attachment, AttachmentData } from './decorators/attachment/Attachment'
export { ServiceDecorator, ServiceDecoratorOptions } from './decorators/service/ServiceDecorator'
export { ReturnRouteTypes } from './decorators/transport/TransportDecorator'

export * from './plugins'
export * from './transport'
export * from './modules/basic-messages'
export * from './modules/common'
export * from './modules/credentials'
export * from './modules/discover-features'
export * from './modules/message-pickup'
export * from './modules/problem-reports'
export * from './modules/proofs'
export * from './modules/connections'
export * from './modules/routing'
export * from './modules/oob'
export * from './modules/dids'
export * from './modules/vc'
export * from './modules/cache'
export * from './modules/dif-presentation-exchange'
export * from './modules/sd-jwt-vc'
export {
  JsonEncoder,
  JsonTransformer,
  isJsonObject,
  isValidJweStructure,
  TypedArrayEncoder,
  Buffer,
  deepEquality,
<<<<<<< HEAD
  isDid,
=======
  asArray,
  equalsIgnoreOrder,
>>>>>>> e4b99a86
} from './utils'
export * from './logger'
export * from './error'
export * from './wallet/error'
export { parseMessageType, IsValidMessageType, replaceLegacyDidSovPrefix } from './utils/messageType'
export type { Constructor, Constructable } from './utils/mixins'
export * from './agent/Events'
export * from './crypto'

// TODO: clean up util exports
export { encodeAttachment, isLinkedAttachment } from './utils/attachment'
export type { Optional } from './utils'
export { Hasher, HashName } from './utils/Hasher'
export { MessageValidator } from './utils/MessageValidator'
export { LinkedAttachment, LinkedAttachmentOptions } from './utils/LinkedAttachment'
import { parseInvitationUrl } from './utils/parseInvitation'
import { uuid, isValidUuid } from './utils/uuid'

const utils = {
  uuid,
  isValidUuid,
  parseInvitationUrl,
}

export { utils }<|MERGE_RESOLUTION|>--- conflicted
+++ resolved
@@ -71,12 +71,9 @@
   TypedArrayEncoder,
   Buffer,
   deepEquality,
-<<<<<<< HEAD
   isDid,
-=======
   asArray,
   equalsIgnoreOrder,
->>>>>>> e4b99a86
 } from './utils'
 export * from './logger'
 export * from './error'
