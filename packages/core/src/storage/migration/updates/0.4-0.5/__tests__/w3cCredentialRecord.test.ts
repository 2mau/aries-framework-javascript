import type { DependencyManager } from '../../../../../plugins/DependencyManager'

import { getAgentConfig, getAgentContext, mockFunction } from '../../../../../../tests/helpers'
import { Agent } from '../../../../../agent/Agent'
import { AgentConfig } from '../../../../../agent/AgentConfig'
import { W3cCredentialRecord, W3cCredentialRepository, W3cJsonLdVerifiableCredential } from '../../../../../modules/vc'
import { W3cJsonLdCredentialService } from '../../../../../modules/vc/data-integrity/W3cJsonLdCredentialService'
import { Ed25519Signature2018Fixtures } from '../../../../../modules/vc/data-integrity/__tests__/fixtures'
import { JsonTransformer } from '../../../../../utils'
import * as testModule from '../w3cCredentialRecord'

const dependencyManager = {
  // eslint-disable-next-line @typescript-eslint/no-unused-vars
  resolve: (_injectionToken: unknown) => {
    // no-op
  },
}

const agentConfig = getAgentConfig('Migration W3cCredentialRecord 0.4-0.5')
const agentContext = getAgentContext({
<<<<<<< HEAD
  dependencyManager: dependencyManager as unknown as DependencyManager,
=======
  // eslint-disable-next-line @typescript-eslint/no-explicit-any
  dependencyManager: dependencyManager as any,
>>>>>>> 7cc33a96
})

const repository = {
  getAll: jest.fn(),
  update: jest.fn(),
}

const w3cJsonLdCredentialService = {
  getExpandedTypesForCredential: jest.fn().mockResolvedValue(['https://example.com#example']),
}

dependencyManager.resolve = (injectionToken: unknown) => {
  if (injectionToken === W3cJsonLdCredentialService) {
    return w3cJsonLdCredentialService
  } else if (injectionToken === W3cCredentialRepository) {
    return repository
  } else if (injectionToken === AgentConfig) {
    return agentConfig
  }

  throw new Error('unknown injection token')
}

jest.mock('../../../../../agent/Agent', () => {
  return {
    Agent: jest.fn(() => ({
      config: agentConfig,
      context: agentContext,
      dependencyManager,
    })),
  }
})

// Mock typed object
const AgentMock = Agent as jest.Mock<Agent>

describe('0.4-0.5 | W3cCredentialRecord', () => {
  let agent: Agent

  beforeEach(() => {
    agent = new AgentMock()
  })

  afterEach(() => {
    jest.clearAllMocks()
  })

  describe('migrateW3cCredentialRecordToV0_5()', () => {
    it('should fetch all w3c credential records and re-save them', async () => {
      const records = [
        new W3cCredentialRecord({
          tags: {
            expandedTypes: ['https://example.com'],
          },
          id: '3b3cf6ca-fa09-4498-b891-e280fbbb7fa7',
          credential: JsonTransformer.fromJSON(
            Ed25519Signature2018Fixtures.TEST_LD_DOCUMENT_SIGNED,
            W3cJsonLdVerifiableCredential
          ),
        }),
      ]

      mockFunction(repository.getAll).mockResolvedValue(records)

      await testModule.migrateW3cCredentialRecordToV0_5(agent)

      expect(repository.getAll).toHaveBeenCalledTimes(1)
      expect(repository.getAll).toHaveBeenCalledWith(agent.context)
      expect(repository.update).toHaveBeenCalledTimes(1)

      const [, record] = mockFunction(repository.update).mock.calls[0]
      expect(record.getTags().types).toEqual(['VerifiableCredential', 'UniversityDegreeCredential'])
    })

    it("should re-calculate the expandedTypes if it contains 'https' values", async () => {
      const records = [
        new W3cCredentialRecord({
          tags: {
            expandedTypes: ['https'],
          },
          id: '3b3cf6ca-fa09-4498-b891-e280fbbb7fa7',
          credential: JsonTransformer.fromJSON(
            Ed25519Signature2018Fixtures.TEST_LD_DOCUMENT_SIGNED,
            W3cJsonLdVerifiableCredential
          ),
        }),
      ]

      mockFunction(repository.getAll).mockResolvedValue(records)

      await testModule.migrateW3cCredentialRecordToV0_5(agent)

      expect(repository.getAll).toHaveBeenCalledTimes(1)
      expect(repository.getAll).toHaveBeenCalledWith(agent.context)
      expect(repository.update).toHaveBeenCalledTimes(1)

      const [, record] = mockFunction(repository.update).mock.calls[0]
      expect(record.getTags().expandedTypes).toEqual(['https://example.com#example'])
    })
  })
})<|MERGE_RESOLUTION|>--- conflicted
+++ resolved
@@ -1,5 +1,3 @@
-import type { DependencyManager } from '../../../../../plugins/DependencyManager'
-
 import { getAgentConfig, getAgentContext, mockFunction } from '../../../../../../tests/helpers'
 import { Agent } from '../../../../../agent/Agent'
 import { AgentConfig } from '../../../../../agent/AgentConfig'
@@ -18,12 +16,8 @@
 
 const agentConfig = getAgentConfig('Migration W3cCredentialRecord 0.4-0.5')
 const agentContext = getAgentContext({
-<<<<<<< HEAD
-  dependencyManager: dependencyManager as unknown as DependencyManager,
-=======
   // eslint-disable-next-line @typescript-eslint/no-explicit-any
   dependencyManager: dependencyManager as any,
->>>>>>> 7cc33a96
 })
 
 const repository = {
