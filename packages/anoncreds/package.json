--- conflicted
+++ resolved
@@ -27,31 +27,19 @@
     "@credo-ts/core": "0.4.2",
     "bn.js": "^5.2.1",
     "class-transformer": "0.5.1",
-<<<<<<< HEAD
     "class-validator": "0.14.0",
-    "reflect-metadata": "^0.1.13",
-    "@hyperledger/anoncreds-shared": "^0.2.0-dev.10"
-  },
-  "devDependencies": {
-    "@hyperledger/anoncreds-nodejs": "^0.2.0-dev.10",
-=======
-    "class-validator": "0.14.1",
     "reflect-metadata": "^0.1.13"
   },
   "devDependencies": {
-    "@hyperledger/anoncreds-nodejs": "^0.2.0-dev.9",
-    "@hyperledger/anoncreds-shared": "^0.2.0-dev.9",
->>>>>>> e4b99a86
+    "@astronautlabs/jsonpath": "^1.1.2",
+    "@hyperledger/anoncreds-nodejs": "^0.2.0-dev.10",
+    "@hyperledger/anoncreds-shared": "^0.2.0-dev.10",
     "@credo-ts/node": "0.4.2",
     "rimraf": "^4.4.0",
     "rxjs": "^7.8.0",
     "typescript": "~4.9.5"
   },
   "peerDependencies": {
-<<<<<<< HEAD
     "@hyperledger/anoncreds-shared": "^0.2.0-dev.10"
-=======
-    "@hyperledger/anoncreds-shared": "^0.2.0-dev.9"
->>>>>>> e4b99a86
   }
 }