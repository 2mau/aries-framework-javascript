--- conflicted
+++ resolved
@@ -35,19 +35,15 @@
   ProofFormatAutoRespondPresentationOptions,
 } from '@credo-ts/core'
 
-<<<<<<< HEAD
 import {
-  AriesFrameworkError,
+  encodeCredentialValue,
+  CredoError,
   Attachment,
   AttachmentData,
   JsonEncoder,
   ProofFormatSpec,
   JsonTransformer,
-  encodeCredentialValue,
 } from '@credo-ts/core'
-=======
-import { CredoError, Attachment, AttachmentData, JsonEncoder, ProofFormatSpec, JsonTransformer } from '@credo-ts/core'
->>>>>>> e4b99a86
 
 import { AnonCredsProofRequest as AnonCredsProofRequestClass } from '../models/AnonCredsProofRequest'
 import { AnonCredsVerifierServiceSymbol, AnonCredsHolderServiceSymbol } from '../services'
@@ -470,19 +466,8 @@
     const schemas: { [key: string]: AnonCredsSchema } = {}
 
     for (const schemaId of schemaIds) {
-<<<<<<< HEAD
       const { schema } = await fetchSchema(agentContext, schemaId)
       schemas[schemaId] = schema
-=======
-      const schemaRegistry = registryService.getRegistryForIdentifier(agentContext, schemaId)
-      const schemaResult = await schemaRegistry.getSchema(agentContext, schemaId)
-
-      if (!schemaResult.schema) {
-        throw new CredoError(`Schema not found for id ${schemaId}: ${schemaResult.resolutionMetadata.message}`)
-      }
-
-      schemas[schemaId] = schemaResult.schema
->>>>>>> e4b99a86
     }
 
     return schemas
@@ -501,28 +486,8 @@
     const credentialDefinitions: { [key: string]: AnonCredsCredentialDefinition } = {}
 
     for (const credentialDefinitionId of credentialDefinitionIds) {
-<<<<<<< HEAD
       const { credentialDefinition } = await fetchCredentialDefinition(agentContext, credentialDefinitionId)
       credentialDefinitions[credentialDefinitionId] = credentialDefinition
-=======
-      const credentialDefinitionRegistry = registryService.getRegistryForIdentifier(
-        agentContext,
-        credentialDefinitionId
-      )
-
-      const credentialDefinitionResult = await credentialDefinitionRegistry.getCredentialDefinition(
-        agentContext,
-        credentialDefinitionId
-      )
-
-      if (!credentialDefinitionResult.credentialDefinition) {
-        throw new CredoError(
-          `Credential definition not found for id ${credentialDefinitionId}: ${credentialDefinitionResult.resolutionMetadata.message}`
-        )
-      }
-
-      credentialDefinitions[credentialDefinitionId] = credentialDefinitionResult.credentialDefinition
->>>>>>> e4b99a86
     }
 
     return credentialDefinitions
